// Copyright 2021 ETH Zurich and University of Bologna.
// Solderpad Hardware License, Version 0.51, see LICENSE for details.
// SPDX-License-Identifier: SHL-0.51

package mempool_pkg;

  import snitch_pkg::MetaIdWidth;
  import cf_math_pkg::idx_width;

  /*********************
   *  TILE PARAMETERS  *
   *********************/

  `include "axi/assign.svh"
  `include "axi/typedef.svh"

  localparam integer unsigned NumCores                = `ifdef NUM_CORES `NUM_CORES `else 0 `endif;
  localparam integer unsigned NumCoresPerTile         = `ifdef NUM_CORES_PER_TILE `NUM_CORES_PER_TILE `else 0 `endif;
  localparam integer unsigned NumDivsqrtPerTile       = `ifdef NUM_DIVSQRT_PER_TILE `NUM_DIVSQRT_PER_TILE `else (snitch_pkg::XDIVSQRT) `endif;
  localparam integer unsigned NumGroups               = `ifdef NUM_GROUPS `NUM_GROUPS `else 0 `endif;
  localparam integer unsigned MAX_NumGroups           = 16;
  localparam integer unsigned RemoteGroupLatencyCycle = `ifdef REMOTE_GROUP_LATENCY_CYCLES `REMOTE_GROUP_LATENCY_CYCLES `else 7 `endif;
  localparam integer unsigned NumTiles                = NumCores / NumCoresPerTile;
  localparam integer unsigned NumTilesPerGroup        = NumTiles / NumGroups;
  localparam integer unsigned NumCoresPerGroup        = NumCores / NumGroups;
  localparam integer unsigned NumCoresPerCache        = NumCoresPerTile;
  localparam integer unsigned AxiCoreIdWidth          = 1;
  localparam integer unsigned AxiTileIdWidth          = AxiCoreIdWidth+1; // + 1 for cache
  localparam integer unsigned AxiDataWidth            = `ifdef AXI_DATA_WIDTH `AXI_DATA_WIDTH `else 0 `endif;
  localparam integer unsigned AxiLiteDataWidth        = 32;

  /***********************
   *  MEMORY PARAMETERS  *
   ***********************/

  localparam integer unsigned AddrWidth        = 32;
  localparam integer unsigned DataWidth        = 32;
  localparam integer unsigned BeWidth          = DataWidth / 8;
  localparam integer unsigned ByteOffset       = $clog2(BeWidth);
  localparam integer unsigned BankingFactor    = `ifdef BANKING_FACTOR `BANKING_FACTOR `else 0 `endif;
  localparam bit              LrScEnable       = 1'b1;
  localparam integer unsigned TCDMSizePerBank  = `ifdef L1_BANK_SIZE `L1_BANK_SIZE `else 0 `endif;
  localparam integer unsigned NumBanks         = NumCores * BankingFactor;
  localparam integer unsigned NumBanksPerTile  = NumBanks / NumTiles;
  localparam integer unsigned NumBanksPerGroup = NumBanks / NumGroups;
  localparam integer unsigned TCDMAddrMemWidth = $clog2(TCDMSizePerBank / mempool_pkg::BeWidth);
  localparam integer unsigned TCDMAddrWidth    = TCDMAddrMemWidth + idx_width(NumBanksPerGroup);

  // L2
  localparam integer unsigned L2Size           = `ifdef L2_SIZE `L2_SIZE `else 0 `endif; // [B]

  localparam integer unsigned NumL2Banks       = `ifdef L2_BANKS `L2_BANKS `else 1 `endif;
  localparam integer unsigned L2BankSize       = L2Size / NumL2Banks;
  localparam integer unsigned L2BankWidth      = AxiDataWidth;
  localparam integer unsigned L2BankBeWidth    = L2BankWidth/8;
  localparam integer unsigned L2BankNumWords   = L2BankSize / L2BankBeWidth;
  localparam integer unsigned L2BankAddrWidth  = $clog2(L2BankNumWords);

  localparam integer unsigned L2Width          = L2BankWidth * NumL2Banks;
  localparam integer unsigned L2BeWidth        = L2Width/8;
  localparam integer unsigned L2ByteOffset     = $clog2(L2BeWidth);
  localparam integer unsigned L2AddrWidth      = $clog2(L2Size);

  // L2 DRAM
  localparam integer unsigned NumDrams         = `ifdef L2_BANKS `L2_BANKS `else 1 `endif;
  localparam integer unsigned L2DramWidth      = AxiDataWidth;
  localparam integer unsigned L2DramBeWidth    = L2DramWidth/8;
  localparam integer unsigned L2DramByteOffset = $clog2(L2DramBeWidth);

  typedef logic [AxiCoreIdWidth-1:0    ] axi_core_id_t;
  typedef logic [AxiTileIdWidth-1:0    ] axi_tile_id_t;
  typedef logic [AxiDataWidth-1:0      ] axi_data_t;
  typedef logic [AxiDataWidth/8-1:0    ] axi_strb_t;
  typedef logic [AxiLiteDataWidth-1:0  ] axi_lite_data_t;
  typedef logic [AxiLiteDataWidth/8-1:0] axi_lite_strb_t;
  typedef logic [AddrWidth-1:0         ] addr_t;
  typedef logic [DataWidth-1:0         ] data_t;
  typedef logic [BeWidth-1:0           ] strb_t;

  `ifdef DRAM
    // DRAM Interleaving Functions
    typedef struct packed {
      int                   dram_ctrl_id;
      logic [AddrWidth-1:0] dram_ctrl_addr;
    } dram_ctrl_interleave_t;

    localparam int unsigned Interleave  = `ifdef DRAM_AXI_WIDTH_INTERLEAVED `DRAM_AXI_WIDTH_INTERLEAVED `else 16 `endif;

    function automatic dram_ctrl_interleave_t getDramCTRLInfo(addr_t addr);
      automatic dram_ctrl_interleave_t res;
      localparam int unsigned ConstantBits = $clog2(L2BankBeWidth * Interleave);
      localparam int unsigned ScrambleBits = (NumDrams == 1) ? 1 : $clog2(NumDrams);
      localparam int unsigned ReminderBits = AddrWidth - ScrambleBits - ConstantBits;
      automatic addr_t reminder_addr = addr[AddrWidth-1: AddrWidth-ReminderBits];

      res.dram_ctrl_id = addr[ScrambleBits + ConstantBits - 1: ConstantBits ];
      res.dram_ctrl_addr = {reminder_addr, addr[ConstantBits-1:0]};
      return res;
    endfunction
  `endif

  localparam integer unsigned NumAXIMastersPerGroup = `ifdef AXI_MASTERS_PER_GROUP `AXI_MASTERS_PER_GROUP `else 1 `endif;;

  localparam NumSystemXbarMasters = (NumGroups * NumAXIMastersPerGroup) + 1; // +1 because the external host is also a master
  localparam AxiSystemIdWidth = $clog2(NumSystemXbarMasters) + AxiTileIdWidth;
  typedef logic [AxiSystemIdWidth-1:0] axi_system_id_t;

  localparam NumTestbenchXbarMasters = 1;
  localparam AxiTestbenchIdWidth = $clog2(NumTestbenchXbarMasters) + AxiSystemIdWidth;
  typedef logic [AxiTestbenchIdWidth-1:0] axi_tb_id_t;


  `AXI_TYPEDEF_AW_CHAN_T(axi_core_aw_t, addr_t, axi_core_id_t, logic);
  `AXI_TYPEDEF_W_CHAN_T(axi_core_w_t, axi_data_t, axi_strb_t, logic);
  `AXI_TYPEDEF_B_CHAN_T(axi_core_b_t, axi_core_id_t, logic);
  `AXI_TYPEDEF_AR_CHAN_T(axi_core_ar_t, addr_t, axi_core_id_t, logic);
  `AXI_TYPEDEF_R_CHAN_T(axi_core_r_t, axi_data_t, axi_core_id_t, logic);
  `AXI_TYPEDEF_REQ_T(axi_core_req_t, axi_core_aw_t, axi_core_w_t, axi_core_ar_t);
  `AXI_TYPEDEF_RESP_T(axi_core_resp_t, axi_core_b_t, axi_core_r_t );

  `AXI_TYPEDEF_AW_CHAN_T(axi_tile_aw_t, addr_t, axi_tile_id_t, logic);
  `AXI_TYPEDEF_W_CHAN_T(axi_tile_w_t, axi_data_t, axi_strb_t, logic);
  `AXI_TYPEDEF_B_CHAN_T(axi_tile_b_t, axi_tile_id_t, logic);
  `AXI_TYPEDEF_AR_CHAN_T(axi_tile_ar_t, addr_t, axi_tile_id_t, logic);
  `AXI_TYPEDEF_R_CHAN_T(axi_tile_r_t, axi_data_t, axi_tile_id_t, logic);
  `AXI_TYPEDEF_REQ_T(axi_tile_req_t, axi_tile_aw_t, axi_tile_w_t, axi_tile_ar_t);
  `AXI_TYPEDEF_RESP_T(axi_tile_resp_t, axi_tile_b_t, axi_tile_r_t );

  `AXI_TYPEDEF_AW_CHAN_T(axi_system_aw_t, addr_t, axi_system_id_t, logic);
  `AXI_TYPEDEF_W_CHAN_T(axi_system_w_t, axi_data_t, axi_strb_t, logic);
  `AXI_TYPEDEF_B_CHAN_T(axi_system_b_t, axi_system_id_t, logic);
  `AXI_TYPEDEF_AR_CHAN_T(axi_system_ar_t, addr_t, axi_system_id_t, logic);
  `AXI_TYPEDEF_R_CHAN_T(axi_system_r_t, axi_data_t, axi_system_id_t, logic);
  `AXI_TYPEDEF_REQ_T(axi_system_req_t, axi_system_aw_t, axi_system_w_t, axi_system_ar_t);
  `AXI_TYPEDEF_RESP_T(axi_system_resp_t, axi_system_b_t, axi_system_r_t);

  // AXI to periph
  `AXI_TYPEDEF_W_CHAN_T(axi_periph_w_t, axi_lite_data_t, axi_lite_strb_t, logic);
  `AXI_TYPEDEF_R_CHAN_T(axi_periph_r_t, axi_lite_data_t, axi_system_id_t, logic);
  `AXI_TYPEDEF_REQ_T(axi_periph_req_t, axi_system_aw_t, axi_periph_w_t, axi_system_ar_t);
  `AXI_TYPEDEF_RESP_T(axi_periph_resp_t, axi_system_b_t, axi_periph_r_t);

  `AXI_TYPEDEF_AW_CHAN_T(axi_tb_aw_t, addr_t, axi_tb_id_t, logic);
  `AXI_TYPEDEF_W_CHAN_T(axi_tb_w_t, axi_data_t, axi_strb_t, logic);
  `AXI_TYPEDEF_B_CHAN_T(axi_tb_b_t, axi_tb_id_t, logic);
  `AXI_TYPEDEF_AR_CHAN_T(axi_tb_ar_t, addr_t, axi_tb_id_t, logic);
  `AXI_TYPEDEF_R_CHAN_T(axi_tb_r_t, axi_data_t, axi_tb_id_t, logic);
  `AXI_TYPEDEF_REQ_T(axi_tb_req_t, axi_tb_aw_t, axi_tb_w_t, axi_tb_ar_t);
  `AXI_TYPEDEF_RESP_T(axi_tb_resp_t, axi_tb_b_t, axi_tb_r_t);

  `AXI_LITE_TYPEDEF_AW_CHAN_T(axi_lite_slv_aw_t, addr_t)
  `AXI_LITE_TYPEDEF_W_CHAN_T(axi_lite_slv_w_t, axi_lite_data_t, axi_lite_strb_t)
  `AXI_LITE_TYPEDEF_B_CHAN_T(axi_lite_slv_b_t)
  `AXI_LITE_TYPEDEF_AR_CHAN_T(axi_lite_slv_ar_t, addr_t)
  `AXI_LITE_TYPEDEF_R_CHAN_T(axi_lite_slv_r_t, axi_lite_data_t)
  `AXI_LITE_TYPEDEF_REQ_T(axi_lite_slv_req_t, axi_lite_slv_aw_t, axi_lite_slv_w_t, axi_lite_slv_ar_t)
  `AXI_LITE_TYPEDEF_RESP_T(axi_lite_slv_resp_t, axi_lite_slv_b_t, axi_lite_slv_r_t)

  /***********************
   *  INSTRUCTION CACHE  *
   ***********************/

  localparam int unsigned ICacheSizeByte  = 512 * NumCoresPerCache;     // Total Size of instruction cache in bytes
  localparam int unsigned ICacheSets      = (NumCoresPerCache == 2) ? 2 : NumCoresPerCache / 2;       // Number of sets
  localparam int unsigned ICacheLineWidth = 32 * 2 * NumCoresPerCache;  // Size of each cache line in bits

  /*********************
   *  READ-ONLY CACHE  *
   *********************/

  localparam int unsigned AxiHierRadix      = `ifdef AXI_HIER_RADIX `AXI_HIER_RADIX `else NumTilesPerGroup `endif;
  localparam int unsigned ROCacheLineWidth  = `ifdef RO_LINE_WIDTH `RO_LINE_WIDTH `else 0 `endif;
  localparam int unsigned ROCacheSizeByte   = 8192;
  localparam int unsigned ROCacheSets       = 2;

  localparam int unsigned ROCacheNumAddrRules = 4;
  typedef struct packed {
    logic enable;
    logic flush_valid;
    logic [ROCacheNumAddrRules-1:0][AddrWidth-1:0] start_addr;
    logic [ROCacheNumAddrRules-1:0][AddrWidth-1:0] end_addr;
  } ro_cache_ctrl_t;

  // RO cache reset value to avoid fatal warnings during reset in the address decoder
  localparam ro_cache_ctrl_t ro_cache_ctrl_default = '{
    enable: '0,
    flush_valid: '0,
    start_addr: {32'h18,32'h10,32'h08,32'h00},
    end_addr: {32'h1C,32'h14,32'h0C,32'h04}
  };

  /*********
   *  DMA  *
   *********/

  localparam int unsigned NumDmasPerGroup = `ifdef DMAS_PER_GROUP `DMAS_PER_GROUP `else 4 `endif;
  localparam int unsigned NumTilesPerDma = NumTilesPerGroup/NumDmasPerGroup;
  localparam int unsigned DmaDataWidth = AxiDataWidth;
  localparam int unsigned DmaNumWords = DmaDataWidth/DataWidth;
  localparam int unsigned NumSuperbanks = NumBanksPerTile/DmaNumWords;
  localparam int unsigned DmaBrustLen = (NumBanksPerGroup / NumDmasPerGroup) / DmaNumWords;

  typedef logic [DmaNumWords*DataWidth-1:0] dma_data_t;
  typedef logic [DmaNumWords*DataWidth/8-1:0] dma_strb_t;

  typedef struct packed {
    axi_tile_id_t id;
    addr_t src;
    addr_t dst;
    logic [31:0] num_bytes;
    axi_pkg::cache_t cache_src;
    axi_pkg::cache_t cache_dst;
    axi_pkg::burst_t burst_src;
    axi_pkg::burst_t burst_dst;
    logic decouple_rw;
    logic deburst;
    logic serialize;
  } dma_req_t;

  typedef struct packed {
    logic backend_idle;
    logic trans_complete;
  } dma_meta_t;

  /**********************************
   *  TCDM INTERCONNECT PARAMETERS  *
   **********************************/

  typedef logic [TCDMAddrWidth-1:0] tcdm_addr_t;
  typedef logic [TCDMAddrMemWidth-1:0] bank_addr_t;
  typedef logic [TCDMAddrMemWidth+idx_width(NumBanksPerTile)-1:0] tile_addr_t;
  typedef logic [MetaIdWidth-1:0] meta_id_t;
  typedef logic [idx_width(NumCoresPerTile)-1:0] tile_core_id_t;
  typedef logic [idx_width(NumTilesPerGroup)-1:0] tile_group_id_t;
  typedef logic [idx_width(NumGroups)-1:0] group_id_t;
  typedef logic [3:0] amo_t;

  typedef struct packed {
    meta_id_t meta_id;
    tile_core_id_t core_id;
    amo_t amo;
    data_t data;
  } tcdm_payload_t;

  typedef struct packed {
    tcdm_payload_t wdata;
    logic wen;
    strb_t be;
    group_id_t tgt_group_id; // FlooNoC Added
    tcdm_addr_t tgt_addr;
  } tcdm_master_req_t;

  typedef struct packed {
    tcdm_payload_t rdata;
  } tcdm_master_resp_t;

  typedef struct packed {
    tcdm_payload_t wdata;
    logic wen;
    strb_t be;
    tile_addr_t tgt_addr;
    tile_group_id_t ini_addr;
    group_id_t src_group_id; // FlooNoC Added
  } tcdm_slave_req_t;

  typedef struct packed {
    tcdm_payload_t rdata;
    tile_group_id_t ini_addr;
    group_id_t src_group_id; // FlooNoC Added
  } tcdm_slave_resp_t;

  /********************
   *  DMA PARAMETERS  *
   *******************/

  typedef struct packed {
    meta_id_t meta_id;
    tile_core_id_t core_id;
    amo_t amo;
    dma_data_t data;
  } dma_payload_t;

  typedef struct packed {
    dma_payload_t wdata;
    logic wen;
    dma_strb_t be;
    tile_addr_t tgt_addr;
  } tcdm_dma_req_t;

  typedef struct packed {
    dma_payload_t rdata;
  } tcdm_dma_resp_t;

  /*************************************
   *  FlooNoC INTERCONNECT PARAMETERS  *
   *************************************/

  // FlooNoC parameters
  localparam integer unsigned NumRdRemoteReqPortsPerTile   = `ifdef NOC_REQ_RD_CHANNEL_NUM   `NOC_REQ_RD_CHANNEL_NUM   `else 0 `endif;
  localparam integer unsigned NumRdWrRemoteReqPortsPerTile = `ifdef NOC_REQ_RDWR_CHANNEL_NUM `NOC_REQ_RDWR_CHANNEL_NUM `else 2 `endif;
  localparam integer unsigned NumWrRemoteReqPortsPerTile   = `ifdef NOC_REQ_WR_CHANNEL_NUM   `NOC_REQ_WR_CHANNEL_NUM   `else 0 `endif;
  
  localparam integer unsigned NumNarrowRemoteReqPortsPerTile = NumRdRemoteReqPortsPerTile;
  localparam integer unsigned NumWideRemoteReqPortsPerTile   = NumRdWrRemoteReqPortsPerTile + NumWrRemoteReqPortsPerTile;
  
  localparam integer unsigned NumRemoteReqPortsPerTile     = 1 + NumNarrowRemoteReqPortsPerTile + NumWideRemoteReqPortsPerTile;
  localparam integer unsigned NumRemoteRespPortsPerTile    = 1 + (`ifdef NOC_RESP_CHANNEL_NUM `NOC_RESP_CHANNEL_NUM `else 2 `endif);
  localparam integer unsigned NumDirections = `ifdef NUM_DIRECTIONS `NUM_DIRECTIONS `else 5 `endif;
  localparam integer unsigned NumX = `ifdef NUM_X `NUM_X `else 2 `endif;
  localparam integer unsigned NumY = NumGroups/NumX;
  localparam integer unsigned ChannelFifoDepth = `ifdef CHANNEL_FIFO_DEPTH `CHANNEL_FIFO_DEPTH `else 4 `endif;
  localparam integer unsigned OutputFifoDepth = `ifdef OUTPUT_FIFO_DEPTH `OUTPUT_FIFO_DEPTH `else 0 `endif;
  localparam integer unsigned NumVirtualChannel = `ifdef NUM_VIRTUAL_CHANNEL `NUM_VIRTUAL_CHANNEL `else 1 `endif;

    // router buffer configuration
  localparam integer unsigned NumRouterInFifoDepth  = `ifdef NOC_ROUTER_INPUT_FIFO_DEP   `NOC_ROUTER_INPUT_FIFO_DEP   `else 2 `endif;
  localparam integer unsigned NumRouterOutFifoDepth = `ifdef NOC_ROUTER_OUTPUT_FIFO_DEP  `NOC_ROUTER_OUTPUT_FIFO_DEP  `else 2 `endif;

  // FlooNoC group id types for XY routing
  typedef struct packed {
    logic [idx_width(NumGroups)/2-1:0] x;
    logic [idx_width(NumGroups)/2-1:0] y;
  } group_xy_id_t;

  // FlooNoC req types
  typedef struct packed {
    amo_t               amo;
    logic               wen;
    strb_t              be;
    data_t              data;
  } floo_req_payload_t;

  typedef struct packed {
    meta_id_t           meta_id;
    tile_core_id_t      core_id;
    tile_group_id_t     src_tile_id;
    group_xy_id_t       src_id;
    group_xy_id_t       dst_id;
    tcdm_addr_t         tgt_addr;
    logic               last;
  } floo_req_meta_t;

  typedef struct packed {
    floo_req_meta_t     hdr;
  } floo_rd_req_t;

  typedef struct packed {
    floo_req_payload_t  payload;
    floo_req_meta_t     hdr;
  } floo_rdwr_req_t;

  // FlooNoC resp types
  typedef struct packed {
    amo_t               amo;
    data_t              data;
  } floo_resp_payload_t;

  typedef struct packed {
    meta_id_t           meta_id;
    tile_core_id_t      core_id;
    tile_group_id_t     tile_id;
    group_xy_id_t       dst_id;
    logic               last;
  } floo_resp_meta_t;

  typedef struct packed {
    floo_resp_payload_t payload;
    floo_resp_meta_t    hdr;
  } floo_resp_t;

  /**********************
   *  QUEUE PARAMETERS  *
   **********************/

  // Size of xqueues in words (must be a power of two)
  localparam int unsigned XQueueSize = `ifdef XQUEUE_SIZE `XQUEUE_SIZE `else 0 `endif;

  /*****************
   *  ADDRESS MAP  *
   *****************/

  // TCDM Memory Region
  localparam addr_t TCDMSize = NumBanks * TCDMSizePerBank;
  localparam addr_t TCDMMask = ~(TCDMSize - 1);

  // Size in bytes of memory that is sequentially addressable per tile
  localparam int unsigned SeqMemSizePerCore = `ifdef SEQ_MEM_SIZE `SEQ_MEM_SIZE `else 0 `endif;
  localparam int unsigned SeqMemSizePerTile = NumCoresPerTile*SeqMemSizePerCore;

  typedef struct packed {
    int unsigned slave_idx;
    addr_t mask;
    addr_t value;
  } address_map_t;

  /***********************
   *  TRAFFIC GENERATOR  *
   ***********************/

  // Replaces core with a traffic generator
  parameter bit TrafficGeneration  = `ifdef TRAFFIC_GEN `TRAFFIC_GEN `else 0 `endif;

  //TeraPool Parameters
  `include "reqrsp_interface/typedef.svh"
  `REQRSP_TYPEDEF_ALL(reqrsp, addr_t, axi_data_t, axi_strb_t)

  // TeraPool PostLayout Control
  localparam bit PostLayoutSg = `ifdef POSTLAYOUTSG `POSTLAYOUTSG `else 0 `endif;
  localparam bit PostLayoutGr = `ifdef POSTLAYOUTGR `POSTLAYOUTGR `else 0 `endif;

  `ifndef TARGET_VERILATOR
  // tcdm memory pattern profile
  typedef struct {
    int unsigned initiated;
    int unsigned initial_cycle;
    int unsigned last_read_cycle;
    int unsigned last_write_cycle;
    int unsigned last_access_cycle;
    int unsigned access_read_number;
    int unsigned access_write_number;
    int unsigned access_number;
    int unsigned read_cycles[$];       // dynamic array to store cycles of read accesses
    int unsigned write_cycles[$];      // dynamic array to store cycles of write accesses
  } profile_t;

  // tile level profiling
  typedef struct {
    // tile remote ports profile
<<<<<<< HEAD
    int unsigned req_vld_cyc_num[NumRemotePortsPerTile-1];
    int unsigned req_hsk_cyc_num[NumRemotePortsPerTile-1];
=======
    int unsigned req_vld_cyc_num[NumRemoteReqPortsPerTile-1];
    int unsigned req_hsk_cyc_num[NumRemoteReqPortsPerTile-1];
>>>>>>> 3601f931
  } tile_level_profile_t;

  // group level profiling
  typedef struct {
    // group xbar ports profile
<<<<<<< HEAD
    int unsigned req_vld_cyc_num                            [NumRemotePortsPerTile-1];
    int unsigned req_hsk_cyc_num                            [NumRemotePortsPerTile-1];
=======
    int unsigned req_vld_cyc_num                            [NumRemoteReqPortsPerTile-1];
    int unsigned req_hsk_cyc_num                            [NumRemoteReqPortsPerTile-1];
>>>>>>> 3601f931
    int unsigned req_vld_cyc_more_than_one_hit_same_bank_num;
  } group_level_profile_t;
  
  // router level profile
  typedef struct {
    // noc router ports profile
    int unsigned in_vld_cyc_num [4]; // 4: 4 directions
    int unsigned in_hsk_cyc_num [4]; // 4: 4 directions
    int unsigned out_vld_cyc_num[4]; // 4: 4 directions
    int unsigned out_hsk_cyc_num[4]; // 4: 4 directions
  } router_level_profile_t;

<<<<<<< HEAD
  typedef struct {
    // noc router ports profile
    int unsigned in_vld_cyc_num [5];
    int unsigned in_hsk_cyc_num [5];
    int unsigned hol_stall_cyc_num [5];
    int unsigned out_congst_cyc_num [5][5];
    int unsigned cur_stall_cyc_num [5];
    int unsigned max_stall_cyc_num [5];
  } router_input_profile_t;
=======
  // router local ports profile
    // noc router local req ports profile
  typedef struct {
    int unsigned read_req_num;
    int unsigned write_req_num;
  } router_local_req_port_profile_t;
    // noc router local resp ports profile
  typedef struct {
    int unsigned req_num;
  } router_local_resp_port_profile_t;
>>>>>>> 3601f931
  `endif


endpackage : mempool_pkg<|MERGE_RESOLUTION|>--- conflicted
+++ resolved
@@ -308,11 +308,8 @@
   localparam integer unsigned NumDirections = `ifdef NUM_DIRECTIONS `NUM_DIRECTIONS `else 5 `endif;
   localparam integer unsigned NumX = `ifdef NUM_X `NUM_X `else 2 `endif;
   localparam integer unsigned NumY = NumGroups/NumX;
-  localparam integer unsigned ChannelFifoDepth = `ifdef CHANNEL_FIFO_DEPTH `CHANNEL_FIFO_DEPTH `else 4 `endif;
-  localparam integer unsigned OutputFifoDepth = `ifdef OUTPUT_FIFO_DEPTH `OUTPUT_FIFO_DEPTH `else 0 `endif;
   localparam integer unsigned NumVirtualChannel = `ifdef NUM_VIRTUAL_CHANNEL `NUM_VIRTUAL_CHANNEL `else 1 `endif;
-
-    // router buffer configuration
+  // router buffer configuration
   localparam integer unsigned NumRouterInFifoDepth  = `ifdef NOC_ROUTER_INPUT_FIFO_DEP   `NOC_ROUTER_INPUT_FIFO_DEP   `else 2 `endif;
   localparam integer unsigned NumRouterOutFifoDepth = `ifdef NOC_ROUTER_OUTPUT_FIFO_DEP  `NOC_ROUTER_OUTPUT_FIFO_DEP  `else 2 `endif;
 
@@ -426,25 +423,15 @@
   // tile level profiling
   typedef struct {
     // tile remote ports profile
-<<<<<<< HEAD
-    int unsigned req_vld_cyc_num[NumRemotePortsPerTile-1];
-    int unsigned req_hsk_cyc_num[NumRemotePortsPerTile-1];
-=======
     int unsigned req_vld_cyc_num[NumRemoteReqPortsPerTile-1];
     int unsigned req_hsk_cyc_num[NumRemoteReqPortsPerTile-1];
->>>>>>> 3601f931
   } tile_level_profile_t;
 
   // group level profiling
   typedef struct {
     // group xbar ports profile
-<<<<<<< HEAD
-    int unsigned req_vld_cyc_num                            [NumRemotePortsPerTile-1];
-    int unsigned req_hsk_cyc_num                            [NumRemotePortsPerTile-1];
-=======
     int unsigned req_vld_cyc_num                            [NumRemoteReqPortsPerTile-1];
     int unsigned req_hsk_cyc_num                            [NumRemoteReqPortsPerTile-1];
->>>>>>> 3601f931
     int unsigned req_vld_cyc_more_than_one_hit_same_bank_num;
   } group_level_profile_t;
   
@@ -457,7 +444,17 @@
     int unsigned out_hsk_cyc_num[4]; // 4: 4 directions
   } router_level_profile_t;
 
-<<<<<<< HEAD
+  // router local ports profile
+    // noc router local req ports profile
+  typedef struct {
+    int unsigned read_req_num;
+    int unsigned write_req_num;
+  } router_local_req_port_profile_t;
+    // noc router local resp ports profile
+  typedef struct {
+    int unsigned req_num;
+  } router_local_resp_port_profile_t;
+
   typedef struct {
     // noc router ports profile
     int unsigned in_vld_cyc_num [5];
@@ -467,18 +464,6 @@
     int unsigned cur_stall_cyc_num [5];
     int unsigned max_stall_cyc_num [5];
   } router_input_profile_t;
-=======
-  // router local ports profile
-    // noc router local req ports profile
-  typedef struct {
-    int unsigned read_req_num;
-    int unsigned write_req_num;
-  } router_local_req_port_profile_t;
-    // noc router local resp ports profile
-  typedef struct {
-    int unsigned req_num;
-  } router_local_resp_port_profile_t;
->>>>>>> 3601f931
   `endif
 
 
