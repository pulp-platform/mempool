--- conflicted
+++ resolved
@@ -51,11 +51,7 @@
   typedef logic [idx_width(NumRemoteReqPortsPerTile)-1:0] remote_ports_index_t;
   
   localparam SHIFT_AMOUNT = `min(TCDMAddrMemWidth, idx_width(NumBanksPerTile)); // or 4
-<<<<<<< HEAD
-  localparam RemoteReqBits = `max(1, $clog2(NumRemotePortsPerTile-1));
-=======
   localparam RemoteReqBits = `max(1, $clog2(NumRemoteReqPortsPerTile-1));
->>>>>>> 3601f931
 
   function automatic logic [idx_width(NumBanksPerTile)-1:0] spm_bank_id_remap (
       logic [idx_width(NumBanksPerTile)-1:0] data_in,
