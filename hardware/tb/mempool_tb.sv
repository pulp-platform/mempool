--- conflicted
+++ resolved
@@ -477,16 +477,17 @@
   string fn_3, fn_final_3;
   int f_4, f_final_4;
   string fn_4, fn_final_4;
-<<<<<<< HEAD
+  int f_5, f_final_5;
+  string fn_5, fn_final_5;
   string dump_time;
   int req_floo_input_log_fd;
   int resp_floo_input_log_fd;
 
-  // string app;
+  string app;
   string log_path;
   integer retval;
   initial begin
-    // void'($value$plusargs("APP=%s", app));
+    void'($value$plusargs("APP=%s", app));
     // $sformat(log_path, "../scripts/spm_profiling/run_logs_remap_%1d/%s", NumCores, app);
     // $sformat(log_path, "../scripts/spm_profiling/run_logs_%1d/%s", NumCores, app);
     // $sformat(log_path, "../scripts/spm_profiling/run_logs_remap_f_%1d/%s", NumCores, app);
@@ -497,30 +498,11 @@
     resp_floo_input_log_fd = $fopen($sformatf("%s/resp_floo_input.log", log_path), "w");
   end
 
-  tile_level_profile_t   tile_level_profile_d,   tile_level_profile_q  [NumGroups-1:0][NumTilesPerGroup-1:0]; 
-  group_level_profile_t  group_level_profile_d,  group_level_profile_q [NumGroups-1:0];
-  router_level_profile_t router_level_profile_d, router_level_profile_q[NumGroups-1:0][NumTilesPerGroup-1:0][(NumRemotePortsPerTile-1)-1:0][2-1:0]; // 2: req+rsp noc
-=======
-  int f_5, f_final_5;
-  string fn_5, fn_final_5;
-  string dump_time;
-
-  string app;
-  string log_path;
-  initial begin
-    void'($value$plusargs("APP=%s", app));
-    // $sformat(log_path, "../scripts/spm_profiling/run_logs_remap_%1d/%s", NumCores, app);
-    // $sformat(log_path, "../scripts/spm_profiling/run_logs_%1d/%s", NumCores, app);
-    $sformat(log_path, "../scripts/spm_profiling/run_logs_remap_f_%1d/%s", NumCores, app);
-    // $sformat(log_path, "../scripts/spm_profiling/run_logs_f_%1d/%s", NumCores, app);
-  end
-
   tile_level_profile_t   tile_level_profile_q  [NumGroups-1:0][NumTilesPerGroup-1:0]; 
   group_level_profile_t  group_level_profile_q [NumGroups-1:0];
   router_level_profile_t router_level_profile_q[NumGroups-1:0][NumTilesPerGroup-1:0][(NumRemoteReqPortsPerTile-1)-1:0][2-1:0]; // 2: req+rsp noc
   router_local_req_port_profile_t  router_local_req_port_profile_q [NumGroups-1:0][NumTilesPerGroup-1:0][(NumRemoteReqPortsPerTile-1)-1:0];
   router_local_resp_port_profile_t router_local_resp_port_profile_q[NumGroups-1:0][NumTilesPerGroup-1:0][(NumRemoteReqPortsPerTile-1)-1:0];
->>>>>>> 3601f931
 
   // tile level profiling
   generate
@@ -528,20 +510,12 @@
       for (genvar t = 0; t < NumTilesPerGroup; t++) begin
         always_ff @(posedge clk or negedge rst_n) begin
           if(!rst_n) begin
-<<<<<<< HEAD
-            for (int p = 0; p < (NumRemotePortsPerTile-1); p++) begin
-=======
             for (int p = 0; p < (NumRemoteReqPortsPerTile-1); p++) begin
->>>>>>> 3601f931
               tile_level_profile_q[g][t].req_vld_cyc_num[p] = '0;
               tile_level_profile_q[g][t].req_hsk_cyc_num[p] = '0;
             end
           end else begin
-<<<<<<< HEAD
-            for (int p = 0; p < (NumRemotePortsPerTile-1); p++) begin
-=======
             for (int p = 0; p < (NumRemoteReqPortsPerTile-1); p++) begin
->>>>>>> 3601f931
               tile_level_profile_q[g][t].req_vld_cyc_num[p] = tile_level_profile_q[g][t].req_vld_cyc_num[p] +
                                                               $countones(
                                                                 dut.i_mempool_cluster.gen_groups_x[g/NumY].gen_groups_y[g%NumY].i_group.i_mempool_group.gen_tiles[t].i_tile.tcdm_master_req_valid_o[p+1]
@@ -560,30 +534,17 @@
   endgenerate
 
   // group level profiling
-<<<<<<< HEAD
-  logic [NumGroups-1:0][NumTilesPerGroup*NumBanksPerTile-1:0][$clog2(NumTilesPerGroup*(NumRemotePortsPerTile-1)):0] group_xbar_req_to_same_bank_count;
-  logic [NumGroups-1:0][NumTilesPerGroup*NumBanksPerTile-1:0][$clog2(NumTilesPerGroup*(NumRemotePortsPerTile-1)):0] group_xbar_req_to_same_bank_conflict_count;
-  logic [NumGroups-1:0][$clog2(NumTilesPerGroup*(NumRemotePortsPerTile-1)):0] group_xbar_req_to_same_bank_conflict_count_sum;
-
-  logic [NumX-1:0][NumY-1:0][NumRemotePortsPerTile-1-1:0][NumTilesPerGroup-1:0]                                                             tcdm_slave_req_valid;
-  logic [NumX-1:0][NumY-1:0][NumRemotePortsPerTile-1-1:0][NumTilesPerGroup-1:0][idx_width(NumTilesPerGroup)+idx_width(NumBanksPerTile)-1:0] tcdm_slave_req_tgt_addr;
-=======
   logic [NumGroups-1:0][NumTilesPerGroup*NumBanksPerTile-1:0][$clog2(NumTilesPerGroup*(NumRemoteReqPortsPerTile-1)):0] group_xbar_req_to_same_bank_count;
   logic [NumGroups-1:0][NumTilesPerGroup*NumBanksPerTile-1:0][$clog2(NumTilesPerGroup*(NumRemoteReqPortsPerTile-1)):0] group_xbar_req_to_same_bank_conflict_count;
   logic [NumGroups-1:0][$clog2(NumTilesPerGroup*(NumRemoteReqPortsPerTile-1)):0] group_xbar_req_to_same_bank_conflict_count_sum;
 
   logic [NumX-1:0][NumY-1:0][NumRemoteReqPortsPerTile-1-1:0][NumTilesPerGroup-1:0]                                                             tcdm_slave_req_valid;
   logic [NumX-1:0][NumY-1:0][NumRemoteReqPortsPerTile-1-1:0][NumTilesPerGroup-1:0][idx_width(NumTilesPerGroup)+idx_width(NumBanksPerTile)-1:0] tcdm_slave_req_tgt_addr;
->>>>>>> 3601f931
 
   generate
     for(genvar x_dim = 0; x_dim < NumX; x_dim++) begin
       for(genvar y_dim = 0; y_dim < NumY; y_dim++) begin
-<<<<<<< HEAD
-        for (genvar p = 0; p < (NumRemotePortsPerTile-1); p++) begin
-=======
         for (genvar p = 0; p < (NumRemoteReqPortsPerTile-1); p++) begin
->>>>>>> 3601f931
           for(genvar t_i = 0; t_i < NumTilesPerGroup; t_i++) begin
             assign tcdm_slave_req_valid   [x_dim][y_dim][p][t_i] = dut.i_mempool_cluster.gen_groups_x[x_dim].gen_groups_y[y_dim].i_group.floo_req_from_router_before_xbar_valid_per_port[p+1][t_i];
             assign tcdm_slave_req_tgt_addr[x_dim][y_dim][p][t_i] = dut.i_mempool_cluster.gen_groups_x[x_dim].gen_groups_y[y_dim].i_group.floo_req_from_router[t_i][p+1].hdr.tgt_addr[idx_width(NumTilesPerGroup)+idx_width(NumBanksPerTile)-1:0];
@@ -596,11 +557,7 @@
   always_comb begin
     group_xbar_req_to_same_bank_count = '0;
     for(int g = 0; g < NumGroups; g++) begin
-<<<<<<< HEAD
-      for (int p = 0; p < (NumRemotePortsPerTile-1); p++) begin
-=======
       for (int p = 0; p < (NumRemoteReqPortsPerTile-1); p++) begin
->>>>>>> 3601f931
         for(int t_i = 0; t_i < NumTilesPerGroup; t_i++) begin
           if(
             tcdm_slave_req_valid   [g/NumY][g%NumY][p][t_i] // if source port from router is valid
@@ -631,21 +588,13 @@
     for (genvar g = 0; g < NumGroups; g++) begin
       always_ff @(posedge clk or negedge rst_n) begin
         if(!rst_n) begin
-<<<<<<< HEAD
-          for (int p = 0; p < (NumRemotePortsPerTile-1); p++) begin
-=======
           for (int p = 0; p < (NumRemoteReqPortsPerTile-1); p++) begin
->>>>>>> 3601f931
             group_level_profile_q[g].req_vld_cyc_num[p] = '0;
             group_level_profile_q[g].req_hsk_cyc_num[p] = '0;
           end
           group_level_profile_q[g].req_vld_cyc_more_than_one_hit_same_bank_num = '0;
         end else begin
-<<<<<<< HEAD
-          for (int p = 0; p < (NumRemotePortsPerTile-1); p++) begin
-=======
           for (int p = 0; p < (NumRemoteReqPortsPerTile-1); p++) begin
->>>>>>> 3601f931
             group_level_profile_q[g].req_vld_cyc_num[p]                             = group_level_profile_q[g].req_vld_cyc_num[p] +
                                                                                       $countones(
                                                                                         dut.i_mempool_cluster.gen_groups_x[g/NumY].gen_groups_y[g%NumY].i_group.floo_req_from_router_before_xbar_valid_per_port[p+1][NumTilesPerGroup-1:0]
@@ -667,18 +616,12 @@
   generate
     for (genvar g = 0; g < NumGroups; g++) begin: gen_router_profile_per_group
       for(genvar t = 0; t < NumTilesPerGroup; t++) begin: gen_router_profile_per_tile
-<<<<<<< HEAD
-        for(genvar p = 0; p < (NumRemotePortsPerTile-1); p++) begin: gen_router_profile_per_remote_port
-          always_ff @(posedge clk or negedge rst_n) begin
-            if(!rst_n) begin
-=======
         for(genvar p = 0; p < (NumRemoteReqPortsPerTile-1); p++) begin: gen_router_profile_per_remote_port
           always_ff @(posedge clk or negedge rst_n) begin
             if(!rst_n) begin
               router_local_req_port_profile_q [g][t][p].read_req_num  = '0;
               router_local_req_port_profile_q [g][t][p].write_req_num = '0;
               router_local_resp_port_profile_q[g][t][p].req_num       = '0;
->>>>>>> 3601f931
               for(int router_p = 0; router_p < 4; router_p++) begin
                 router_level_profile_q[g][t][p][0].in_vld_cyc_num[router_p] = '0;
                 router_level_profile_q[g][t][p][0].in_hsk_cyc_num[router_p] = '0;
@@ -690,8 +633,6 @@
                 router_level_profile_q[g][t][p][1].out_hsk_cyc_num[router_p] = '0;
               end
             end else begin
-<<<<<<< HEAD
-=======
               router_local_req_port_profile_q [g][t][p].read_req_num  = router_local_req_port_profile_q [g][t][p].read_req_num + 
                               $countones(
                                 dut.i_mempool_cluster.gen_groups_x[g/NumY].gen_groups_y[g%NumY].i_group.gen_router_router_i[t].gen_router_router_j[p+1].i_floo_req_router.valid_i[0][0] &
@@ -709,7 +650,6 @@
                                 dut.i_mempool_cluster.gen_groups_x[g/NumY].gen_groups_y[g%NumY].i_group.gen_router_router_i[t].gen_router_router_j[p+1].i_floo_resp_router.valid_i[0][0] &
                                 dut.i_mempool_cluster.gen_groups_x[g/NumY].gen_groups_y[g%NumY].i_group.gen_router_router_i[t].gen_router_router_j[p+1].i_floo_resp_router.ready_i[0][0]
                               );
->>>>>>> 3601f931
               for(int router_p = 0; router_p < 4; router_p++) begin
                 // req router
                 router_level_profile_q[g][t][p][0].in_vld_cyc_num[router_p]  = router_level_profile_q[g][t][p][0].in_vld_cyc_num[router_p] +
@@ -768,17 +708,6 @@
 
         $sformat(fn_2, "%s/tile_level_profile_q_%8x.log", log_path, cycle_q);
         f_2 = $fopen(fn_2, "w");
-<<<<<<< HEAD
-        $display("[Tracer] Final Logging Banks to %s", fn_2);
-
-        $sformat(fn_3, "%s/group_level_profile_q_%8x.log", log_path, cycle_q);
-        f_3 = $fopen(fn_3, "w");
-        $display("[Tracer] Final Logging Banks to %s", fn_3);
-
-        $sformat(fn_4, "%s/router_level_profile_q_%8x.log", log_path, cycle_q);
-        f_4 = $fopen(fn_4, "w");
-        $display("[Tracer] Final Logging Banks to %s", fn_4);
-=======
         $display("[Tracer] Logging tile_level_profile_q to %s", fn_2);
 
         $sformat(fn_3, "%s/group_level_profile_q_%8x.log", log_path, cycle_q);
@@ -792,36 +721,24 @@
         $sformat(fn_5, "%s/router_local_input_profile_q_%8x.log", log_path, cycle_q);
         f_5 = $fopen(fn_5, "w");
         $display("[Tracer] Logging router_local_input_profile_q to %s", fn_5);
->>>>>>> 3601f931
 
         $timeformat(-9, 0, "", 10);
         $sformat(dump_time, "dump time %t, cycle %8d #;\n", $time, cycle_q);
         $fwrite(f_2, dump_time);
         $fwrite(f_3, dump_time);
         $fwrite(f_4, dump_time);
-<<<<<<< HEAD
-=======
         $fwrite(f_5, dump_time);
->>>>>>> 3601f931
 
         // tile level
         for(int g = 0; g < NumGroups; g++) begin
           for(int t_i = 0; t_i < NumTilesPerGroup; t_i++) begin
-<<<<<<< HEAD
-            for (int p = 0; p < (NumRemotePortsPerTile-1); p++) begin
-=======
             for (int p = 0; p < (NumRemoteReqPortsPerTile-1); p++) begin
->>>>>>> 3601f931
               automatic string extras_str_2;
               extras_str_2 = $sformatf("{'GROUP': %03d, 'TILE': %03d, 'PORT': %03d, 'req_vld_cyc_num': %03d, 'req_hsk_cyc_num': %03d, 'util': %.2f\n", 
                 g, t_i, p,
                 tile_level_profile_q[g][t_i].req_vld_cyc_num[p],
                 tile_level_profile_q[g][t_i].req_hsk_cyc_num[p],
-<<<<<<< HEAD
                 ((tile_level_profile_q[g][t_i].req_vld_cyc_num[p] == 0) ? 0.0 : ((tile_level_profile_q[g][t_i].req_hsk_cyc_num[p]*1.0)/(tile_level_profile_q[g][t_i].req_vld_cyc_num[p]*1.0)))
-=======
-                (tile_level_profile_q[g][t_i].req_hsk_cyc_num[p]*1.0)/(tile_level_profile_q[g][t_i].req_vld_cyc_num[p]*1.0)
->>>>>>> 3601f931
               );
               $fwrite(f_2, extras_str_2);
             end
@@ -836,11 +753,7 @@
           automatic string extras_str_3;
           req_vld_cyc_num_sum = 0;
           req_hsk_cyc_num_sum = 0;
-<<<<<<< HEAD
-          for (int p = 0; p < (NumRemotePortsPerTile-1); p++) begin
-=======
           for (int p = 0; p < (NumRemoteReqPortsPerTile-1); p++) begin
->>>>>>> 3601f931
             req_vld_cyc_num_sum += group_level_profile_q[g].req_vld_cyc_num[p];
             req_hsk_cyc_num_sum += group_level_profile_q[g].req_hsk_cyc_num[p];
           end
@@ -849,11 +762,7 @@
             req_vld_cyc_num_sum,
             req_hsk_cyc_num_sum,
             group_level_profile_q[g].req_vld_cyc_more_than_one_hit_same_bank_num,
-<<<<<<< HEAD
             ((req_vld_cyc_num_sum-group_level_profile_q[g].req_vld_cyc_more_than_one_hit_same_bank_num == 0) ? 0.0 : ((req_hsk_cyc_num_sum*1.0)/((req_vld_cyc_num_sum-group_level_profile_q[g].req_vld_cyc_more_than_one_hit_same_bank_num)*1.0)))
-=======
-            (req_hsk_cyc_num_sum*1.0)/((req_vld_cyc_num_sum-group_level_profile_q[g].req_vld_cyc_more_than_one_hit_same_bank_num)*1.0)
->>>>>>> 3601f931
           );
           $fwrite(f_3, extras_str_3);
         end
@@ -862,11 +771,7 @@
         // router level
         for(int g = 0; g < NumGroups; g++) begin
           for(int t = 0; t < NumTilesPerGroup; t++) begin
-<<<<<<< HEAD
-            for(int p = 0; p < (NumRemotePortsPerTile-1); p++) begin
-=======
             for(int p = 0; p < (NumRemoteReqPortsPerTile-1); p++) begin
->>>>>>> 3601f931
               for(int req_rsp = 0; req_rsp < 2; req_rsp++) begin
                 for(int dir = 0; dir < 4; dir++) begin
                   automatic string extras_str_4;
@@ -886,8 +791,6 @@
           end
         end
         $fclose(f_4);
-<<<<<<< HEAD
-=======
 
         // router local port
         for(int g = 0; g < NumGroups; g++) begin
@@ -905,16 +808,9 @@
           end
         end
         $fclose(f_5);
->>>>>>> 3601f931
       end
     end
   end
-
-
-
-
-
-
 
   final begin
     $sformat(fn_final_2, "%s/tile_level_profile_q.log", log_path);
@@ -938,21 +834,13 @@
     // tile level
     for(int g = 0; g < NumGroups; g++) begin
       for(int t_i = 0; t_i < NumTilesPerGroup; t_i++) begin
-<<<<<<< HEAD
-        for (int p = 0; p < (NumRemotePortsPerTile-1); p++) begin
-=======
         for (int p = 0; p < (NumRemoteReqPortsPerTile-1); p++) begin
->>>>>>> 3601f931
           automatic string extras_str_final_2;
           extras_str_final_2 = $sformatf("{'GROUP': %03d, 'TILE': %03d, 'PORT': %03d, 'req_vld_cyc_num': %03d, 'req_hsk_cyc_num': %03d, 'util': %.2f\n", 
             g, t_i, p,
             tile_level_profile_q[g][t_i].req_vld_cyc_num[p],
             tile_level_profile_q[g][t_i].req_hsk_cyc_num[p],
-<<<<<<< HEAD
             ((tile_level_profile_q[g][t_i].req_vld_cyc_num[p] == 0) ? 0.0 : ((tile_level_profile_q[g][t_i].req_hsk_cyc_num[p]*1.0)/(tile_level_profile_q[g][t_i].req_vld_cyc_num[p]*1.0)))
-=======
-            (tile_level_profile_q[g][t_i].req_hsk_cyc_num[p]*1.0)/(tile_level_profile_q[g][t_i].req_vld_cyc_num[p]*1.0)
->>>>>>> 3601f931
           );
           $fwrite(f_final_2, extras_str_final_2);
         end
@@ -967,11 +855,7 @@
       automatic string extras_str_final_3;
       req_vld_cyc_num_sum = 0;
       req_hsk_cyc_num_sum = 0;
-<<<<<<< HEAD
-      for (int p = 0; p < (NumRemotePortsPerTile-1); p++) begin
-=======
       for (int p = 0; p < (NumRemoteReqPortsPerTile-1); p++) begin
->>>>>>> 3601f931
         req_vld_cyc_num_sum += group_level_profile_q[g].req_vld_cyc_num[p];
         req_hsk_cyc_num_sum += group_level_profile_q[g].req_hsk_cyc_num[p];
       end
@@ -980,11 +864,7 @@
         req_vld_cyc_num_sum,
         req_hsk_cyc_num_sum,
         group_level_profile_q[g].req_vld_cyc_more_than_one_hit_same_bank_num,
-<<<<<<< HEAD
         ((req_vld_cyc_num_sum-group_level_profile_q[g].req_vld_cyc_more_than_one_hit_same_bank_num == 0) ? 0.0 : ((req_hsk_cyc_num_sum*1.0)/((req_vld_cyc_num_sum-group_level_profile_q[g].req_vld_cyc_more_than_one_hit_same_bank_num)*1.0)))
-=======
-        (req_hsk_cyc_num_sum*1.0)/((req_vld_cyc_num_sum-group_level_profile_q[g].req_vld_cyc_more_than_one_hit_same_bank_num)*1.0)
->>>>>>> 3601f931
       );
       $fwrite(f_final_3, extras_str_final_3);
     end
@@ -993,11 +873,7 @@
     // router level
     for(int g = 0; g < NumGroups; g++) begin
       for(int t = 0; t < NumTilesPerGroup; t++) begin
-<<<<<<< HEAD
-        for(int p = 0; p < (NumRemotePortsPerTile-1); p++) begin
-=======
         for(int p = 0; p < (NumRemoteReqPortsPerTile-1); p++) begin
->>>>>>> 3601f931
           for(int req_rsp = 0; req_rsp < 2; req_rsp++) begin
             for(int dir = 0; dir < 4; dir++) begin
               automatic string extras_str_final_4;
@@ -1007,13 +883,8 @@
                 router_level_profile_q[g][t][p][req_rsp].in_hsk_cyc_num[dir],
                 router_level_profile_q[g][t][p][req_rsp].out_vld_cyc_num[dir],
                 router_level_profile_q[g][t][p][req_rsp].out_hsk_cyc_num[dir],
-<<<<<<< HEAD
                 ((router_level_profile_q[g][t][p][req_rsp].in_vld_cyc_num[dir] == 0) ? 0.0 : ((router_level_profile_q[g][t][p][req_rsp].in_hsk_cyc_num[dir]*1.0)/(router_level_profile_q[g][t][p][req_rsp].in_vld_cyc_num[dir]*1.0))),
                 ((router_level_profile_q[g][t][p][req_rsp].out_vld_cyc_num[dir] == 0) ? 0.0 : ((router_level_profile_q[g][t][p][req_rsp].out_hsk_cyc_num[dir]*1.0)/(router_level_profile_q[g][t][p][req_rsp].out_vld_cyc_num[dir]*1.0)))
-=======
-                (router_level_profile_q[g][t][p][req_rsp].in_hsk_cyc_num[dir]*1.0)/(router_level_profile_q[g][t][p][req_rsp].in_vld_cyc_num[dir]*1.0),
-                (router_level_profile_q[g][t][p][req_rsp].out_hsk_cyc_num[dir]*1.0)/(router_level_profile_q[g][t][p][req_rsp].out_vld_cyc_num[dir]*1.0)
->>>>>>> 3601f931
               );
               $fwrite(f_final_4, extras_str_final_4);
             end
@@ -1025,56 +896,87 @@
 
   end
 
-<<<<<<< HEAD
-  router_input_profile_t req_router_input_profile_q[NumGroups-1:0][NumTilesPerGroup-1:0][(NumRemotePortsPerTile-1)-1:0];
-  floo_req_t floo_req_input_queue[NumGroups-1:0][NumTilesPerGroup-1:0][(NumRemotePortsPerTile-1)-1:0][4:0][NumVirtualChannel-1:0][$];
-  logic [NumGroups-1:0][NumTilesPerGroup-1:0][(NumRemotePortsPerTile-1)-1:0][4:0][NumVirtualChannel-1:0] floo_req_input_fifo_ready_o;
-  logic [NumGroups-1:0][NumTilesPerGroup-1:0][(NumRemotePortsPerTile-1)-1:0][4:0][NumVirtualChannel-1:0] floo_req_input_fifo_valid_i;
-  logic [NumGroups-1:0][NumTilesPerGroup-1:0][(NumRemotePortsPerTile-1)-1:0][4:0][NumVirtualChannel-1:0] floo_req_input_fifo_ready_i;
-  logic [NumGroups-1:0][NumTilesPerGroup-1:0][(NumRemotePortsPerTile-1)-1:0][4:0][NumVirtualChannel-1:0] floo_req_input_fifo_valid_o;
-  logic [NumGroups-1:0][NumTilesPerGroup-1:0][(NumRemotePortsPerTile-1)-1:0][4:0][NumVirtualChannel-1:0] floo_req_output_fifo_ready_o;
-  logic [NumGroups-1:0][NumTilesPerGroup-1:0][(NumRemotePortsPerTile-1)-1:0][4:0][NumVirtualChannel-1:0] floo_req_output_fifo_valid_i;
-  logic [NumGroups-1:0][NumTilesPerGroup-1:0][(NumRemotePortsPerTile-1)-1:0][4:0][NumVirtualChannel-1:0] floo_req_output_fifo_ready_i;
-  logic [NumGroups-1:0][NumTilesPerGroup-1:0][(NumRemotePortsPerTile-1)-1:0][4:0][NumVirtualChannel-1:0] floo_req_output_fifo_valid_o;
-
-  // logic floo_req_input_fifo_ready_o_dly[NumGroups-1:0][NumTilesPerGroup-1:0][(NumRemotePortsPerTile-1)-1:0][4:0];
-  // logic floo_req_input_fifo_valid_i_dly[NumGroups-1:0][NumTilesPerGroup-1:0][(NumRemotePortsPerTile-1)-1:0][4:0];
-  // logic floo_req_input_fifo_ready_i_dly[NumGroups-1:0][NumTilesPerGroup-1:0][(NumRemotePortsPerTile-1)-1:0][4:0];
-  // logic floo_req_input_fifo_valid_o_dly[NumGroups-1:0][NumTilesPerGroup-1:0][(NumRemotePortsPerTile-1)-1:0][4:0];
+  router_input_profile_t req_router_input_profile_q[NumGroups-1:0][NumTilesPerGroup-1:0][(NumRemoteReqPortsPerTile-1)-1:0];
+  floo_rdwr_req_t floo_req_input_queue[NumGroups-1:0][NumTilesPerGroup-1:0][(NumRemoteReqPortsPerTile-1)-1:0][4:0][NumVirtualChannel-1:0][$];
+  logic [NumGroups-1:0][NumTilesPerGroup-1:0][(NumRemoteReqPortsPerTile-1)-1:0][4:0][NumVirtualChannel-1:0] floo_req_input_fifo_ready_o;
+  logic [NumGroups-1:0][NumTilesPerGroup-1:0][(NumRemoteReqPortsPerTile-1)-1:0][4:0][NumVirtualChannel-1:0] floo_req_input_fifo_valid_i;
+  logic [NumGroups-1:0][NumTilesPerGroup-1:0][(NumRemoteReqPortsPerTile-1)-1:0][4:0][NumVirtualChannel-1:0] floo_req_input_fifo_ready_i;
+  logic [NumGroups-1:0][NumTilesPerGroup-1:0][(NumRemoteReqPortsPerTile-1)-1:0][4:0][NumVirtualChannel-1:0] floo_req_input_fifo_valid_o;
+  logic [NumGroups-1:0][NumTilesPerGroup-1:0][(NumRemoteReqPortsPerTile-1)-1:0][4:0][NumVirtualChannel-1:0] floo_req_output_fifo_ready_o;
+  logic [NumGroups-1:0][NumTilesPerGroup-1:0][(NumRemoteReqPortsPerTile-1)-1:0][4:0][NumVirtualChannel-1:0] floo_req_output_fifo_valid_i;
+  logic [NumGroups-1:0][NumTilesPerGroup-1:0][(NumRemoteReqPortsPerTile-1)-1:0][4:0][NumVirtualChannel-1:0] floo_req_output_fifo_ready_i;
+  logic [NumGroups-1:0][NumTilesPerGroup-1:0][(NumRemoteReqPortsPerTile-1)-1:0][4:0][NumVirtualChannel-1:0] floo_req_output_fifo_valid_o;
+
+  // logic floo_req_input_fifo_ready_o_dly[NumGroups-1:0][NumTilesPerGroup-1:0][(NumRemoteReqPortsPerTile-1)-1:0][4:0];
+  // logic floo_req_input_fifo_valid_i_dly[NumGroups-1:0][NumTilesPerGroup-1:0][(NumRemoteReqPortsPerTile-1)-1:0][4:0];
+  // logic floo_req_input_fifo_ready_i_dly[NumGroups-1:0][NumTilesPerGroup-1:0][(NumRemoteReqPortsPerTile-1)-1:0][4:0];
+  // logic floo_req_input_fifo_valid_o_dly[NumGroups-1:0][NumTilesPerGroup-1:0][(NumRemoteReqPortsPerTile-1)-1:0][4:0];
 
 
   generate
     for(genvar g = 0; g < NumGroups; g++)  begin: gen_req_router_input_queue_per_group
       for(genvar t = 0; t < NumTilesPerGroup; t++) begin: gen_req_router_input_queue_per_tile
-        for(genvar r = 0; r < (NumRemotePortsPerTile-1); r++) begin: gen_req_router_input_queue_per_remote_port
+        for(genvar r = 0; r < (NumRemoteReqPortsPerTile-1); r++) begin: gen_req_router_input_queue_per_remote_port
           for(genvar router_p = 0; router_p < 5; router_p++) begin: gen_req_router_input_queue_per_dir
-            assign floo_req_input_fifo_ready_o[g][t][r][router_p] = dut.i_mempool_cluster.gen_groups_x[g/NumY].gen_groups_y[g%NumY].i_group.gen_router_router_i[t].gen_router_router_j[r+1].i_floo_req_router.ready_o[router_p];
-            assign floo_req_input_fifo_valid_i[g][t][r][router_p] = dut.i_mempool_cluster.gen_groups_x[g/NumY].gen_groups_y[g%NumY].i_group.gen_router_router_i[t].gen_router_router_j[r+1].i_floo_req_router.valid_i[router_p];
-            assign floo_req_input_fifo_ready_i[g][t][r][router_p] = dut.i_mempool_cluster.gen_groups_x[g/NumY].gen_groups_y[g%NumY].i_group.gen_router_router_i[t].gen_router_router_j[r+1].i_floo_req_router.in_ready[router_p];
-            assign floo_req_input_fifo_valid_o[g][t][r][router_p] = dut.i_mempool_cluster.gen_groups_x[g/NumY].gen_groups_y[g%NumY].i_group.gen_router_router_i[t].gen_router_router_j[r+1].i_floo_req_router.in_valid[router_p];
-            assign floo_req_output_fifo_ready_o[g][t][r][router_p] = dut.i_mempool_cluster.gen_groups_x[g/NumY].gen_groups_y[g%NumY].i_group.gen_router_router_i[t].gen_router_router_j[r+1].i_floo_req_router.out_ready[router_p];
-            assign floo_req_output_fifo_valid_i[g][t][r][router_p] = dut.i_mempool_cluster.gen_groups_x[g/NumY].gen_groups_y[g%NumY].i_group.gen_router_router_i[t].gen_router_router_j[r+1].i_floo_req_router.out_valid[router_p];
-            assign floo_req_output_fifo_ready_i[g][t][r][router_p] = dut.i_mempool_cluster.gen_groups_x[g/NumY].gen_groups_y[g%NumY].i_group.gen_router_router_i[t].gen_router_router_j[r+1].i_floo_req_router.out_buffered_ready[router_p];
-            assign floo_req_output_fifo_valid_o[g][t][r][router_p] = dut.i_mempool_cluster.gen_groups_x[g/NumY].gen_groups_y[g%NumY].i_group.gen_router_router_i[t].gen_router_router_j[r+1].i_floo_req_router.out_buffered_valid[router_p];
-            
-            // always_ff @(posedge clk) begin
-            //   floo_req_input_fifo_ready_o_dly[g][t][r][router_p] = floo_req_input_fifo_ready_o[g][t][r][router_p];
-            //   floo_req_input_fifo_valid_i_dly[g][t][r][router_p] = floo_req_input_fifo_valid_i[g][t][r][router_p];
-            //   floo_req_input_fifo_ready_i_dly[g][t][r][router_p] = floo_req_input_fifo_ready_i[g][t][r][router_p];
-            //   floo_req_input_fifo_valid_o_dly[g][t][r][router_p] = floo_req_input_fifo_valid_o[g][t][r][router_p];
-            // end
-
-            for(genvar v = 0; v < NumVirtualChannel; v++) begin: gen_req_router_input_queue_per_vc
-              always_ff @(posedge clk) begin
-                if (rst_n) begin
-                  if (floo_req_input_fifo_valid_i[g][t][r][router_p][v] & floo_req_input_fifo_ready_o[g][t][r][router_p][v]) begin
-                    floo_req_input_queue[g][t][r][router_p][v].push_back(dut.i_mempool_cluster.gen_groups_x[g/NumY].gen_groups_y[g%NumY].i_group.gen_router_router_i[t].gen_router_router_j[r+1].i_floo_req_router.data_i[router_p]);
-                  end
-                  if (floo_req_input_fifo_valid_o[g][t][r][router_p][v] & floo_req_input_fifo_ready_i[g][t][r][router_p][v]) begin
-                    floo_req_input_queue[g][t][r][router_p][v].delete(0);
+            if(r < NumNarrowRemoteReqPortsPerTile) begin
+              assign floo_req_input_fifo_ready_o[g][t][r][router_p] = dut.i_mempool_cluster.gen_groups_x[g/NumY].gen_groups_y[g%NumY].i_group.gen_router_router_i[t].gen_router_narrow_req_router_j[r].i_floo_req_router.ready_o[router_p];
+              assign floo_req_input_fifo_valid_i[g][t][r][router_p] = dut.i_mempool_cluster.gen_groups_x[g/NumY].gen_groups_y[g%NumY].i_group.gen_router_router_i[t].gen_router_narrow_req_router_j[r].i_floo_req_router.valid_i[router_p];
+              assign floo_req_input_fifo_ready_i[g][t][r][router_p] = dut.i_mempool_cluster.gen_groups_x[g/NumY].gen_groups_y[g%NumY].i_group.gen_router_router_i[t].gen_router_narrow_req_router_j[r].i_floo_req_router.in_ready[router_p];
+              assign floo_req_input_fifo_valid_o[g][t][r][router_p] = dut.i_mempool_cluster.gen_groups_x[g/NumY].gen_groups_y[g%NumY].i_group.gen_router_router_i[t].gen_router_narrow_req_router_j[r].i_floo_req_router.in_valid[router_p];
+              assign floo_req_output_fifo_ready_o[g][t][r][router_p] = dut.i_mempool_cluster.gen_groups_x[g/NumY].gen_groups_y[g%NumY].i_group.gen_router_router_i[t].gen_router_narrow_req_router_j[r].i_floo_req_router.out_ready[router_p];
+              assign floo_req_output_fifo_valid_i[g][t][r][router_p] = dut.i_mempool_cluster.gen_groups_x[g/NumY].gen_groups_y[g%NumY].i_group.gen_router_router_i[t].gen_router_narrow_req_router_j[r].i_floo_req_router.out_valid[router_p];
+              assign floo_req_output_fifo_ready_i[g][t][r][router_p] = dut.i_mempool_cluster.gen_groups_x[g/NumY].gen_groups_y[g%NumY].i_group.gen_router_router_i[t].gen_router_narrow_req_router_j[r].i_floo_req_router.out_buffered_ready[router_p];
+              assign floo_req_output_fifo_valid_o[g][t][r][router_p] = dut.i_mempool_cluster.gen_groups_x[g/NumY].gen_groups_y[g%NumY].i_group.gen_router_router_i[t].gen_router_narrow_req_router_j[r].i_floo_req_router.out_buffered_valid[router_p];
+              
+              // always_ff @(posedge clk) begin
+              //   floo_req_input_fifo_ready_o_dly[g][t][r][router_p] = floo_req_input_fifo_ready_o[g][t][r][router_p];
+              //   floo_req_input_fifo_valid_i_dly[g][t][r][router_p] = floo_req_input_fifo_valid_i[g][t][r][router_p];
+              //   floo_req_input_fifo_ready_i_dly[g][t][r][router_p] = floo_req_input_fifo_ready_i[g][t][r][router_p];
+              //   floo_req_input_fifo_valid_o_dly[g][t][r][router_p] = floo_req_input_fifo_valid_o[g][t][r][router_p];
+              // end
+
+              for(genvar v = 0; v < NumVirtualChannel; v++) begin: gen_req_router_input_queue_per_vc
+                always_ff @(posedge clk) begin
+                  if (rst_n) begin
+                    if (floo_req_input_fifo_valid_i[g][t][r][router_p][v] & floo_req_input_fifo_ready_o[g][t][r][router_p][v]) begin
+                      floo_req_input_queue[g][t][r][router_p][v].push_back(floo_rdwr_req_t'{hdr: dut.i_mempool_cluster.gen_groups_x[g/NumY].gen_groups_y[g%NumY].i_group.gen_router_router_i[t].gen_router_narrow_req_router_j[r].i_floo_req_router.data_i[router_p].hdr,
+                                                                                            payload: '0});
+                    end
+                    if (floo_req_input_fifo_valid_o[g][t][r][router_p][v] & floo_req_input_fifo_ready_i[g][t][r][router_p][v]) begin
+                      floo_req_input_queue[g][t][r][router_p][v].delete(0);
+                    end
                   end
                 end
               end
+            end else begin
+              assign floo_req_input_fifo_ready_o[g][t][r][router_p] = dut.i_mempool_cluster.gen_groups_x[g/NumY].gen_groups_y[g%NumY].i_group.gen_router_router_i[t].gen_router_wide_req_router_j[r-NumNarrowRemoteReqPortsPerTile].i_floo_req_router.ready_o[router_p];
+              assign floo_req_input_fifo_valid_i[g][t][r][router_p] = dut.i_mempool_cluster.gen_groups_x[g/NumY].gen_groups_y[g%NumY].i_group.gen_router_router_i[t].gen_router_wide_req_router_j[r-NumNarrowRemoteReqPortsPerTile].i_floo_req_router.valid_i[router_p];
+              assign floo_req_input_fifo_ready_i[g][t][r][router_p] = dut.i_mempool_cluster.gen_groups_x[g/NumY].gen_groups_y[g%NumY].i_group.gen_router_router_i[t].gen_router_wide_req_router_j[r-NumNarrowRemoteReqPortsPerTile].i_floo_req_router.in_ready[router_p];
+              assign floo_req_input_fifo_valid_o[g][t][r][router_p] = dut.i_mempool_cluster.gen_groups_x[g/NumY].gen_groups_y[g%NumY].i_group.gen_router_router_i[t].gen_router_wide_req_router_j[r-NumNarrowRemoteReqPortsPerTile].i_floo_req_router.in_valid[router_p];
+              assign floo_req_output_fifo_ready_o[g][t][r][router_p] = dut.i_mempool_cluster.gen_groups_x[g/NumY].gen_groups_y[g%NumY].i_group.gen_router_router_i[t].gen_router_wide_req_router_j[r-NumNarrowRemoteReqPortsPerTile].i_floo_req_router.out_ready[router_p];
+              assign floo_req_output_fifo_valid_i[g][t][r][router_p] = dut.i_mempool_cluster.gen_groups_x[g/NumY].gen_groups_y[g%NumY].i_group.gen_router_router_i[t].gen_router_wide_req_router_j[r-NumNarrowRemoteReqPortsPerTile].i_floo_req_router.out_valid[router_p];
+              assign floo_req_output_fifo_ready_i[g][t][r][router_p] = dut.i_mempool_cluster.gen_groups_x[g/NumY].gen_groups_y[g%NumY].i_group.gen_router_router_i[t].gen_router_wide_req_router_j[r-NumNarrowRemoteReqPortsPerTile].i_floo_req_router.out_buffered_ready[router_p];
+              assign floo_req_output_fifo_valid_o[g][t][r][router_p] = dut.i_mempool_cluster.gen_groups_x[g/NumY].gen_groups_y[g%NumY].i_group.gen_router_router_i[t].gen_router_wide_req_router_j[r-NumNarrowRemoteReqPortsPerTile].i_floo_req_router.out_buffered_valid[router_p];
+              
+              // always_ff @(posedge clk) begin
+              //   floo_req_input_fifo_ready_o_dly[g][t][r][router_p] = floo_req_input_fifo_ready_o[g][t][r][router_p];
+              //   floo_req_input_fifo_valid_i_dly[g][t][r][router_p] = floo_req_input_fifo_valid_i[g][t][r][router_p];
+              //   floo_req_input_fifo_ready_i_dly[g][t][r][router_p] = floo_req_input_fifo_ready_i[g][t][r][router_p];
+              //   floo_req_input_fifo_valid_o_dly[g][t][r][router_p] = floo_req_input_fifo_valid_o[g][t][r][router_p];
+              // end
+
+              for(genvar v = 0; v < NumVirtualChannel; v++) begin: gen_req_router_input_queue_per_vc
+                always_ff @(posedge clk) begin
+                  if (rst_n) begin
+                    if (floo_req_input_fifo_valid_i[g][t][r][router_p][v] & floo_req_input_fifo_ready_o[g][t][r][router_p][v]) begin
+                      floo_req_input_queue[g][t][r][router_p][v].push_back(dut.i_mempool_cluster.gen_groups_x[g/NumY].gen_groups_y[g%NumY].i_group.gen_router_router_i[t].gen_router_wide_req_router_j[r-NumNarrowRemoteReqPortsPerTile].i_floo_req_router.data_i[router_p]);
+                    end
+                    if (floo_req_input_fifo_valid_o[g][t][r][router_p][v] & floo_req_input_fifo_ready_i[g][t][r][router_p][v]) begin
+                      floo_req_input_queue[g][t][r][router_p][v].delete(0);
+                    end
+                  end
+                end
+              end
             end
           end
         end
@@ -1082,7 +984,7 @@
     end
   endgenerate
 
-  function route_direction_e xy_routing (group_xy_id_t group_id, floo_req_t floo_req);
+  function route_direction_e xy_routing (group_xy_id_t group_id, floo_rdwr_req_t floo_req);
     automatic group_xy_id_t dest_id = group_xy_id_t'(floo_req.hdr.dst_id);
     if (dest_id == group_id) begin
       xy_routing = Eject;
@@ -1127,7 +1029,7 @@
   generate
     for(genvar g = 0; g < NumGroups; g++) begin: gen_req_router_input_profile_per_group
       for(genvar t = 0; t < NumTilesPerGroup; t++) begin: gen_req_router_input_profile_per_tile
-        for(genvar r = 0; r < (NumRemotePortsPerTile-1); r++) begin: gen_req_router_input_profile_per_remote_port
+        for(genvar r = 0; r < (NumRemoteReqPortsPerTile-1); r++) begin: gen_req_router_input_profile_per_remote_port
           for(genvar router_p = 0; router_p < 5; router_p++) begin: gen_req_router_input_profile_per_dir
             always_ff @(posedge clk or negedge rst_n) begin
               if(!rst_n) begin
@@ -1217,7 +1119,7 @@
     if(rst_n) begin
       for(int g = 0; g < NumGroups; g++) begin
         for(int t = 0; t < NumTilesPerGroup; t++) begin
-          for(int r = 0; r < (NumRemotePortsPerTile-1); r++) begin
+          for(int r = 0; r < (NumRemoteReqPortsPerTile-1); r++) begin
             for(int router_p = 0; router_p < 5; router_p++) begin
               if((cycle_q % 200) == 199) begin
                 automatic string log_str;
@@ -1241,37 +1143,37 @@
     end
   end
 
-  router_input_profile_t resp_router_input_profile_q[NumGroups-1:0][NumTilesPerGroup-1:0][(NumRemotePortsPerTile-1)-1:0];
-  floo_resp_t floo_resp_input_queue[NumGroups-1:0][NumTilesPerGroup-1:0][(NumRemotePortsPerTile-1)-1:0][4:0][NumVirtualChannel-1:0][$];
-  logic [NumGroups-1:0][NumTilesPerGroup-1:0][(NumRemotePortsPerTile-1)-1:0][4:0][NumVirtualChannel-1:0] floo_resp_input_fifo_ready_o;
-  logic [NumGroups-1:0][NumTilesPerGroup-1:0][(NumRemotePortsPerTile-1)-1:0][4:0][NumVirtualChannel-1:0] floo_resp_input_fifo_valid_i;
-  logic [NumGroups-1:0][NumTilesPerGroup-1:0][(NumRemotePortsPerTile-1)-1:0][4:0][NumVirtualChannel-1:0] floo_resp_input_fifo_ready_i;
-  logic [NumGroups-1:0][NumTilesPerGroup-1:0][(NumRemotePortsPerTile-1)-1:0][4:0][NumVirtualChannel-1:0] floo_resp_input_fifo_valid_o;
-  logic [NumGroups-1:0][NumTilesPerGroup-1:0][(NumRemotePortsPerTile-1)-1:0][4:0][NumVirtualChannel-1:0] floo_resp_output_fifo_ready_o;
-  logic [NumGroups-1:0][NumTilesPerGroup-1:0][(NumRemotePortsPerTile-1)-1:0][4:0][NumVirtualChannel-1:0] floo_resp_output_fifo_valid_i;
-  logic [NumGroups-1:0][NumTilesPerGroup-1:0][(NumRemotePortsPerTile-1)-1:0][4:0][NumVirtualChannel-1:0] floo_resp_output_fifo_ready_i;
-  logic [NumGroups-1:0][NumTilesPerGroup-1:0][(NumRemotePortsPerTile-1)-1:0][4:0][NumVirtualChannel-1:0] floo_resp_output_fifo_valid_o;
-
-
-  // logic floo_resp_input_fifo_ready_o_dly[NumGroups-1:0][NumTilesPerGroup-1:0][(NumRemotePortsPerTile-1)-1:0][4:0];
-  // logic floo_resp_input_fifo_valid_i_dly[NumGroups-1:0][NumTilesPerGroup-1:0][(NumRemotePortsPerTile-1)-1:0][4:0];
-  // logic floo_resp_input_fifo_ready_i_dly[NumGroups-1:0][NumTilesPerGroup-1:0][(NumRemotePortsPerTile-1)-1:0][4:0];
-  // logic floo_resp_input_fifo_valid_o_dly[NumGroups-1:0][NumTilesPerGroup-1:0][(NumRemotePortsPerTile-1)-1:0][4:0];
+  router_input_profile_t resp_router_input_profile_q[NumGroups-1:0][NumTilesPerGroup-1:0][(NumRemoteRespPortsPerTile-1)-1:0];
+  floo_resp_t floo_resp_input_queue[NumGroups-1:0][NumTilesPerGroup-1:0][(NumRemoteRespPortsPerTile-1)-1:0][4:0][NumVirtualChannel-1:0][$];
+  logic [NumGroups-1:0][NumTilesPerGroup-1:0][(NumRemoteRespPortsPerTile-1)-1:0][4:0][NumVirtualChannel-1:0] floo_resp_input_fifo_ready_o;
+  logic [NumGroups-1:0][NumTilesPerGroup-1:0][(NumRemoteRespPortsPerTile-1)-1:0][4:0][NumVirtualChannel-1:0] floo_resp_input_fifo_valid_i;
+  logic [NumGroups-1:0][NumTilesPerGroup-1:0][(NumRemoteRespPortsPerTile-1)-1:0][4:0][NumVirtualChannel-1:0] floo_resp_input_fifo_ready_i;
+  logic [NumGroups-1:0][NumTilesPerGroup-1:0][(NumRemoteRespPortsPerTile-1)-1:0][4:0][NumVirtualChannel-1:0] floo_resp_input_fifo_valid_o;
+  logic [NumGroups-1:0][NumTilesPerGroup-1:0][(NumRemoteRespPortsPerTile-1)-1:0][4:0][NumVirtualChannel-1:0] floo_resp_output_fifo_ready_o;
+  logic [NumGroups-1:0][NumTilesPerGroup-1:0][(NumRemoteRespPortsPerTile-1)-1:0][4:0][NumVirtualChannel-1:0] floo_resp_output_fifo_valid_i;
+  logic [NumGroups-1:0][NumTilesPerGroup-1:0][(NumRemoteRespPortsPerTile-1)-1:0][4:0][NumVirtualChannel-1:0] floo_resp_output_fifo_ready_i;
+  logic [NumGroups-1:0][NumTilesPerGroup-1:0][(NumRemoteRespPortsPerTile-1)-1:0][4:0][NumVirtualChannel-1:0] floo_resp_output_fifo_valid_o;
+
+
+  // logic floo_resp_input_fifo_ready_o_dly[NumGroups-1:0][NumTilesPerGroup-1:0][(NumRemoteRespPortsPerTile-1)-1:0][4:0];
+  // logic floo_resp_input_fifo_valid_i_dly[NumGroups-1:0][NumTilesPerGroup-1:0][(NumRemoteRespPortsPerTile-1)-1:0][4:0];
+  // logic floo_resp_input_fifo_ready_i_dly[NumGroups-1:0][NumTilesPerGroup-1:0][(NumRemoteRespPortsPerTile-1)-1:0][4:0];
+  // logic floo_resp_input_fifo_valid_o_dly[NumGroups-1:0][NumTilesPerGroup-1:0][(NumRemoteRespPortsPerTile-1)-1:0][4:0];
 
 
   generate
     for(genvar g = 0; g < NumGroups; g++)  begin: gen_resp_router_input_queue_per_group
       for(genvar t = 0; t < NumTilesPerGroup; t++) begin: gen_resp_router_input_queue_per_tile
-        for(genvar r = 0; r < (NumRemotePortsPerTile-1); r++) begin: gen_resp_router_input_queue_per_remote_port
+        for(genvar r = 0; r < (NumRemoteRespPortsPerTile-1); r++) begin: gen_resp_router_input_queue_per_remote_port
           for(genvar router_p = 0; router_p < 5; router_p++) begin: gen_resp_router_input_queue_per_dir
-            assign floo_resp_input_fifo_ready_o[g][t][r][router_p] = dut.i_mempool_cluster.gen_groups_x[g/NumY].gen_groups_y[g%NumY].i_group.gen_router_router_i[t].gen_router_router_j[r+1].i_floo_resp_router.ready_o[router_p];
-            assign floo_resp_input_fifo_valid_i[g][t][r][router_p] = dut.i_mempool_cluster.gen_groups_x[g/NumY].gen_groups_y[g%NumY].i_group.gen_router_router_i[t].gen_router_router_j[r+1].i_floo_resp_router.valid_i[router_p];
-            assign floo_resp_input_fifo_ready_i[g][t][r][router_p] = dut.i_mempool_cluster.gen_groups_x[g/NumY].gen_groups_y[g%NumY].i_group.gen_router_router_i[t].gen_router_router_j[r+1].i_floo_resp_router.in_ready[router_p];
-            assign floo_resp_input_fifo_valid_o[g][t][r][router_p] = dut.i_mempool_cluster.gen_groups_x[g/NumY].gen_groups_y[g%NumY].i_group.gen_router_router_i[t].gen_router_router_j[r+1].i_floo_resp_router.in_valid[router_p];
-            assign floo_resp_output_fifo_ready_o[g][t][r][router_p] = dut.i_mempool_cluster.gen_groups_x[g/NumY].gen_groups_y[g%NumY].i_group.gen_router_router_i[t].gen_router_router_j[r+1].i_floo_resp_router.out_ready[router_p];
-            assign floo_resp_output_fifo_valid_i[g][t][r][router_p] = dut.i_mempool_cluster.gen_groups_x[g/NumY].gen_groups_y[g%NumY].i_group.gen_router_router_i[t].gen_router_router_j[r+1].i_floo_resp_router.out_valid[router_p];
-            assign floo_resp_output_fifo_ready_i[g][t][r][router_p] = dut.i_mempool_cluster.gen_groups_x[g/NumY].gen_groups_y[g%NumY].i_group.gen_router_router_i[t].gen_router_router_j[r+1].i_floo_resp_router.out_buffered_ready[router_p];
-            assign floo_resp_output_fifo_valid_o[g][t][r][router_p] = dut.i_mempool_cluster.gen_groups_x[g/NumY].gen_groups_y[g%NumY].i_group.gen_router_router_i[t].gen_router_router_j[r+1].i_floo_resp_router.out_buffered_valid[router_p];
+            assign floo_resp_input_fifo_ready_o[g][t][r][router_p] = dut.i_mempool_cluster.gen_groups_x[g/NumY].gen_groups_y[g%NumY].i_group.gen_router_router_i[t].gen_router_wide_resp_router_j[r+1].i_floo_resp_router.ready_o[router_p];
+            assign floo_resp_input_fifo_valid_i[g][t][r][router_p] = dut.i_mempool_cluster.gen_groups_x[g/NumY].gen_groups_y[g%NumY].i_group.gen_router_router_i[t].gen_router_wide_resp_router_j[r+1].i_floo_resp_router.valid_i[router_p];
+            assign floo_resp_input_fifo_ready_i[g][t][r][router_p] = dut.i_mempool_cluster.gen_groups_x[g/NumY].gen_groups_y[g%NumY].i_group.gen_router_router_i[t].gen_router_wide_resp_router_j[r+1].i_floo_resp_router.in_ready[router_p];
+            assign floo_resp_input_fifo_valid_o[g][t][r][router_p] = dut.i_mempool_cluster.gen_groups_x[g/NumY].gen_groups_y[g%NumY].i_group.gen_router_router_i[t].gen_router_wide_resp_router_j[r+1].i_floo_resp_router.in_valid[router_p];
+            assign floo_resp_output_fifo_ready_o[g][t][r][router_p] = dut.i_mempool_cluster.gen_groups_x[g/NumY].gen_groups_y[g%NumY].i_group.gen_router_router_i[t].gen_router_wide_resp_router_j[r+1].i_floo_resp_router.out_ready[router_p];
+            assign floo_resp_output_fifo_valid_i[g][t][r][router_p] = dut.i_mempool_cluster.gen_groups_x[g/NumY].gen_groups_y[g%NumY].i_group.gen_router_router_i[t].gen_router_wide_resp_router_j[r+1].i_floo_resp_router.out_valid[router_p];
+            assign floo_resp_output_fifo_ready_i[g][t][r][router_p] = dut.i_mempool_cluster.gen_groups_x[g/NumY].gen_groups_y[g%NumY].i_group.gen_router_router_i[t].gen_router_wide_resp_router_j[r+1].i_floo_resp_router.out_buffered_ready[router_p];
+            assign floo_resp_output_fifo_valid_o[g][t][r][router_p] = dut.i_mempool_cluster.gen_groups_x[g/NumY].gen_groups_y[g%NumY].i_group.gen_router_router_i[t].gen_router_wide_resp_router_j[r+1].i_floo_resp_router.out_buffered_valid[router_p];
             
             // always_ff @(posedge clk) begin
             //   floo_resp_input_fifo_ready_o_dly[g][t][r][router_p] = floo_resp_input_fifo_ready_o[g][t][r][router_p];
@@ -1284,7 +1186,7 @@
               always_ff @(posedge clk) begin
                 if (rst_n) begin
                   if (floo_resp_input_fifo_valid_i[g][t][r][router_p][v] & floo_resp_input_fifo_ready_o[g][t][r][router_p][v]) begin
-                    floo_resp_input_queue[g][t][r][router_p][v].push_back(dut.i_mempool_cluster.gen_groups_x[g/NumY].gen_groups_y[g%NumY].i_group.gen_router_router_i[t].gen_router_router_j[r+1].i_floo_resp_router.data_i[router_p]);
+                    floo_resp_input_queue[g][t][r][router_p][v].push_back(dut.i_mempool_cluster.gen_groups_x[g/NumY].gen_groups_y[g%NumY].i_group.gen_router_router_i[t].gen_router_wide_resp_router_j[r+1].i_floo_resp_router.data_i[router_p]);
                   end
                   if (floo_resp_input_fifo_valid_o[g][t][r][router_p][v] & floo_resp_input_fifo_ready_i[g][t][r][router_p][v]) begin
                     floo_resp_input_queue[g][t][r][router_p][v].delete(0);
@@ -1320,7 +1222,7 @@
   generate
     for(genvar g = 0; g < NumGroups; g++) begin: gen_resp_router_input_profile_per_group
       for(genvar t = 0; t < NumTilesPerGroup; t++) begin: gen_resp_router_input_profile_per_tile
-        for(genvar r = 0; r < (NumRemotePortsPerTile-1); r++) begin: gen_resp_router_input_profile_per_remote_port
+        for(genvar r = 0; r < (NumRemoteRespPortsPerTile-1); r++) begin: gen_resp_router_input_profile_per_remote_port
           for(genvar router_p = 0; router_p < 5; router_p++) begin: gen_resp_router_input_profile_per_dir
             always_ff @(posedge clk or negedge rst_n) begin
               if(!rst_n) begin
@@ -1410,7 +1312,7 @@
     if(rst_n) begin
       for(int g = 0; g < NumGroups; g++) begin
         for(int t = 0; t < NumTilesPerGroup; t++) begin
-          for(int r = 0; r < (NumRemotePortsPerTile-1); r++) begin
+          for(int r = 0; r < (NumRemoteRespPortsPerTile-1); r++) begin
             for(int router_p = 0; router_p < 5; router_p++) begin
               if((cycle_q % 200) == 199) begin
                 automatic string log_str;
@@ -1433,8 +1335,6 @@
       end
     end
   end
-=======
->>>>>>> 3601f931
 
 `endif
 
